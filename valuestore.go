// Package valuestore provides a disk-backed data structure for use in storing
// []byte values referenced by 128 bit keys with options for replication.
//
// It can handle billions of keys (as memory allows) and full concurrent access
// across many cores. All location information about each key is stored in
// memory for speed, but values are stored on disk with the exception of
// recently written data being buffered first and batched to disk later.
//
// This has been written with SSDs in mind, but spinning drives should work as
// well; though storing valuestoc files (Table Of Contents, key location
// information) on a separate disk from values files is recommended in that
// case.
//
// Each key is two 64bit values, known as keyA and keyB uint64 values. These
// are usually created by a hashing function of the key name, but that duty is
// left outside this package.
//
// Each modification is recorded with an int64 timestamp that is number of
// microseconds since the Unix epoch (see
// github.com/gholt/brimtime.TimeToUnixMicro). With a write and delete for the
// exact same timestamp, the delete wins. This allows a delete to be issued for
// a specific write without fear of deleting any newer write.
//
// Internally, each modification is stored with a uint64 timestamp that is
// equivalent to (brimtime.TimeToUnixMicro(time.Now())<<8) with the lowest 8
// bits used to indicate deletions and other bookkeeping items. This means that
// the allowable time range is 1970-01-01 00:00:00 +0000 UTC (+1 microsecond
// because all zeroes indicates a missing item) to 4253-05-31 22:20:37.927935
// +0000 UTC. There are constants TIMESTAMPMICRO_MIN and TIMESTAMPMICRO_MAX
// available for bounding usage.
//
// There are background tasks for:
//
// * TombstoneDiscard: This will discard older tombstones (deletion markers).
// Tombstones are kept for OptTombstoneAge seconds and are used to ensure a
// replicated older value doesn't resurrect a deleted value. But, keeping all
// tombstones for all time is a waste of resources, so they are discarded over
// time. OptTombstoneAge controls how long they should be kept and should be
// set to an amount greater than several replication passes.
//
// * PullReplication: This will continually send out pull replication requests
// for all the partitions the ValueStore is responsible for, as determined by
// the OptMsgRing. The other responsible parties will respond to these requests
// with data they have that was missing from the pull replication request.
// Bloom filters are used to reduce bandwidth which has the downside that a
// very small percentage of items may be missed each pass. A moving salt is
// used with each bloom filter so that after a few passes there is an
// exceptionally high probability that all items will be accounted for.
//
// * PushReplication: This will continually send out any data for any
// partitions the ValueStore is *not* responsible for, as determined by the
// OptMsgRing. The responsible parties will respond to these requests with
// acknowledgements of the data they received, allowing the requester to
// discard the out of place data.
//
// TODO list probably not comprehensive:
//  Compaction
package valuestore

import (
	"bytes"
	"encoding/binary"
	"errors"
	"fmt"
	"io"
	"log"
	"math"
	"math/rand"
	"os"
	"path"
	"sort"
	"strconv"
	"strings"
	"sync"
	"sync/atomic"
	"time"

	"github.com/gholt/brimutil"
	"github.com/gholt/experimental-ring"
	"github.com/gholt/experimental-valuelocmap"
	"github.com/spaolacci/murmur3"
)

const (
	_TSB_UTIL_BITS = 8
	_TSB_INACTIVE  = 0xff
	_TSB_DELETION  = 0x80
	// _TSB_LOCAL_REMOVAL indicates an item to be removed locally due to push
	// replication (local store wasn't considered responsible for the item
	// according to the ring) or a deletion marker expiration. An item marked
	// for local removal will be retained in memory until the local removal
	// marker is written to disk.
	_TSB_LOCAL_REMOVAL = 0x01
)

const (
	TIMESTAMPMICRO_MIN = int64(uint64(1) << _TSB_UTIL_BITS)
	TIMESTAMPMICRO_MAX = int64(uint64(math.MaxUint64) >> _TSB_UTIL_BITS)
)

const _GLH_RECOVERY_BATCH_SIZE = 1024 * 1024

// ValueStore is an interface for a disk-backed data structure that stores
// []byte values referenced by 128 bit keys with options for replication.
//
// For documentation on each of these functions, see the DefaultValueStore.
type ValueStore interface {
	Lookup(keyA uint64, keyB uint64) (int64, uint32, error)
	Read(keyA uint64, keyB uint64, value []byte) (int64, []byte, error)
	Write(keyA uint64, keyB uint64, timestamp int64, value []byte) (int64, error)
	Delete(keyA uint64, keyB uint64, timestamp int64) (int64, error)
	EnableTombstoneDiscard()
	DisableTombstoneDiscard()
	TombstoneDiscardPass()
	EnableCompaction()
	DisableCompaction()
	CompactionPass()
	EnableOutPullReplication()
	DisableOutPullReplication()
	OutPullReplicationPass()
	EnableOutPushReplication()
	DisableOutPushReplication()
	OutPushReplicationPass()
	EnableWrites()
	DisableWrites()
	Flush()
	GatherStats(debug bool) (uint64, uint64, fmt.Stringer)
	MaxValueSize() uint32
}

var ErrNotFound error = errors.New("not found")
var ErrDisabled error = errors.New("disabled")

// DefaultValueStore instances are created with New.
type DefaultValueStore struct {
	logCritical             *log.Logger
	logError                *log.Logger
	logWarning              *log.Logger
	logInfo                 *log.Logger
	logDebug                *log.Logger
	rand                    *rand.Rand
	freeableVMChans         []chan *valuesMem
	freeVMChan              chan *valuesMem
	freeVWRChans            []chan *valueWriteReq
	pendingVWRChans         []chan *valueWriteReq
	vfVMChan                chan *valuesMem
	freeTOCBlockChan        chan []byte
	pendingTOCBlockChan     chan []byte
	flushedChan             chan struct{}
	valueLocBlocks          []valueLocBlock
	valueLocBlockIDer       uint64
	path                    string
	pathtoc                 string
	vlm                     valuelocmap.ValueLocMap
	workers                 int
	maxValueSize            uint32
	pageSize                uint32
	minValueAlloc           int
	writePagesPerWorker     int
	valuesFileSize          uint32
	valuesFileReaders       int
	checksumInterval        uint32
	ring                    ring.MsgRing
	tombstoneDiscardState   tombstoneDiscardState
	replicationIgnoreRecent uint64
	pullReplicationState    pullReplicationState
	pushReplicationState    pushReplicationState
<<<<<<< HEAD
	inBulkSetChan           chan *bulkSetMsg
	freeInBulkSetChan       chan *bulkSetMsg
	outBulkSetChan          chan *bulkSetMsg
	inBulkSetAckChan        chan *bulkSetAckMsg
	freeInBulkSetAckChan    chan *bulkSetAckMsg
	outBulkSetAckChan       chan *bulkSetAckMsg
	compactionState         compactionState
=======
	bulkSetState            bulkSetState
	bulkSetAckState         bulkSetAckState
>>>>>>> 9a59301f
}

type valueWriteReq struct {
	keyA          uint64
	keyB          uint64
	timestampbits uint64
	value         []byte
	errChan       chan error
}

var enableValueWriteReq *valueWriteReq = &valueWriteReq{}
var disableValueWriteReq *valueWriteReq = &valueWriteReq{}
var flushValueWriteReq *valueWriteReq = &valueWriteReq{}
var flushValuesMem *valuesMem = &valuesMem{}

type valueLocBlock interface {
	timestampnano() int64
	read(keyA uint64, keyB uint64, timestampbits uint64, offset uint32, length uint32, value []byte) (uint64, []byte, error)
}

type backgroundNotification struct {
	enable   bool
	disable  bool
	doneChan chan struct{}
}

// New creates a DefaultValueStore for use in storing []byte values referenced
// by 128 bit keys.
//
// Note that a lot of buffering, multiple cores, and background processes can
// be in use and therefore DisableTombstoneDiscard()
// DisableOutPullReplication() DisableOutPushReplication() DisableWrites() and
// Flush() should be called prior to the process exiting to ensure all
// processing is done and the buffers are flushed.
//
// You can provide Opt* functions for optional configuration items, such as
// OptWorkers:
//
//  vsWithDefaults := valuestore.New()
//  vsWithOptions := valuestore.New(
//      valuestore.OptWorkers(10),
//      valuestore.OptPageSize(8388608),
//  )
//  opts := valuestore.OptList()
//  if commandLineOptionForWorkers {
//      opts = append(opts, valuestore.OptWorkers(commandLineOptionValue))
//  }
//  vsWithOptionsBuiltUp := valuestore.New(opts...)
func New(opts ...func(*config)) *DefaultValueStore {
	cfg := resolveConfig(opts...)
	vlm := cfg.vlm
	if vlm == nil {
		vlm = valuelocmap.New()
	}
	vs := &DefaultValueStore{
		logCritical:             cfg.logCritical,
		logError:                cfg.logError,
		logWarning:              cfg.logWarning,
		logInfo:                 cfg.logInfo,
		logDebug:                cfg.logDebug,
		rand:                    cfg.rand,
		valueLocBlocks:          make([]valueLocBlock, math.MaxUint16),
		path:                    cfg.path,
		pathtoc:                 cfg.pathtoc,
		vlm:                     vlm,
		workers:                 cfg.workers,
		replicationIgnoreRecent: (uint64(cfg.replicationIgnoreRecent) * uint64(time.Second) / 1000) << _TSB_UTIL_BITS,
		maxValueSize:            uint32(cfg.maxValueSize),
		pageSize:                uint32(cfg.pageSize),
		minValueAlloc:           cfg.minValueAlloc,
		writePagesPerWorker:     cfg.writePagesPerWorker,
		valuesFileSize:          uint32(cfg.valuesFileSize),
		valuesFileReaders:       cfg.valuesFileReaders,
		checksumInterval:        uint32(cfg.checksumInterval),
		ring:                    cfg.ring,
	}
	vs.freeableVMChans = make([]chan *valuesMem, vs.workers)
	for i := 0; i < cap(vs.freeableVMChans); i++ {
		vs.freeableVMChans[i] = make(chan *valuesMem, vs.workers)
	}
	vs.freeVMChan = make(chan *valuesMem, vs.workers*vs.writePagesPerWorker)
	vs.freeVWRChans = make([]chan *valueWriteReq, vs.workers)
	vs.pendingVWRChans = make([]chan *valueWriteReq, vs.workers)
	vs.vfVMChan = make(chan *valuesMem, vs.workers)
	vs.freeTOCBlockChan = make(chan []byte, vs.workers*2)
	vs.pendingTOCBlockChan = make(chan []byte, vs.workers)
	vs.flushedChan = make(chan struct{}, 1)
	for i := 0; i < cap(vs.freeVMChan); i++ {
		vm := &valuesMem{
			vs:     vs,
			toc:    make([]byte, 0, vs.pageSize),
			values: make([]byte, 0, vs.pageSize),
		}
		vm.id = vs.addValueLocBlock(vm)
		vs.freeVMChan <- vm
	}
	for i := 0; i < len(vs.freeVWRChans); i++ {
		vs.freeVWRChans[i] = make(chan *valueWriteReq, vs.workers*2)
		for j := 0; j < vs.workers*2; j++ {
			vs.freeVWRChans[i] <- &valueWriteReq{errChan: make(chan error, 1)}
		}
	}
	for i := 0; i < len(vs.pendingVWRChans); i++ {
		vs.pendingVWRChans[i] = make(chan *valueWriteReq)
	}
	for i := 0; i < cap(vs.freeTOCBlockChan); i++ {
		vs.freeTOCBlockChan <- make([]byte, 0, vs.pageSize)
	}
	go vs.tocWriter()
	go vs.vfWriter()
	for i := 0; i < len(vs.freeableVMChans); i++ {
		go vs.memClearer(vs.freeableVMChans[i])
	}
	for i := 0; i < len(vs.pendingVWRChans); i++ {
		go vs.memWriter(vs.pendingVWRChans[i])
	}
	vs.recovery()
	vs.tombstoneDiscardInit(cfg)
	vs.compactionInit(cfg)
	vs.pullReplicationInit(cfg)
	vs.pushReplicationInit(cfg)
	vs.bulkSetInit(cfg)
	vs.bulkSetAckInit(cfg)
	return vs
}

// MaxValueSize returns the maximum length of a value the ValueStore can
// accept.
func (vs *DefaultValueStore) MaxValueSize() uint32 {
	return vs.maxValueSize
}

// DisableWrites will cause any incoming Write or Delete requests to respond
// with ErrDisabled until EnableWrites is called.
func (vs *DefaultValueStore) DisableWrites() {
	for _, c := range vs.pendingVWRChans {
		c <- disableValueWriteReq
	}
}

// EnableWrites will resume accepting incoming Write and Delete requests.
func (vs *DefaultValueStore) EnableWrites() {
	for _, c := range vs.pendingVWRChans {
		c <- enableValueWriteReq
	}
}

// Flush will ensure buffered data (at the time of the call) is written to
// disk.
func (vs *DefaultValueStore) Flush() {
	for _, c := range vs.pendingVWRChans {
		c <- flushValueWriteReq
	}
	<-vs.flushedChan
}

// Lookup will return timestampmicro, length, err for keyA, keyB.
//
// Note that err == ErrNotFound with timestampmicro == 0 indicates keyA, keyB
// was not known at all whereas err == ErrNotFound with timestampmicro != 0
// indicates keyA, keyB was known and had a deletion marker (aka tombstone).
func (vs *DefaultValueStore) Lookup(keyA uint64, keyB uint64) (int64, uint32,
	error) {
	timestampbits, id, _, length := vs.vlm.Get(keyA, keyB)
	if id == 0 || timestampbits&_TSB_DELETION != 0 {
		return int64(timestampbits >> _TSB_UTIL_BITS), 0, ErrNotFound
	}
	return int64(timestampbits >> _TSB_UTIL_BITS), length, nil
}

// Read will return timestampmicro, value, err for keyA, keyB; if an incoming
// value is provided, the read value will be appended to it and the whole
// returned (useful to reuse an existing []byte).
//
// Note that err == ErrNotFound with timestampmicro == 0 indicates keyA, keyB
// was not known at all whereas err == ErrNotFound with timestampmicro != 0
// indicates keyA, keyB was known and had a deletion marker (aka tombstone).
func (vs *DefaultValueStore) Read(keyA uint64, keyB uint64, value []byte) (int64, []byte, error) {
	timestampbits, value, err := vs.read(keyA, keyB, value)
	return int64(timestampbits >> _TSB_UTIL_BITS), value, err
}

func (vs *DefaultValueStore) read(keyA uint64, keyB uint64, value []byte) (uint64, []byte, error) {
	timestampbits, id, offset, length := vs.vlm.Get(keyA, keyB)
	if id == 0 || timestampbits&_TSB_DELETION != 0 {
		return timestampbits, value, ErrNotFound
	}
	return vs.valueLocBlock(id).read(keyA, keyB, timestampbits, offset, length, value)
}

var _EMPTY_BYTE_ARRAY []byte = []byte{}

// Write stores timestampmicro, value for keyA, keyB and returns the previously
// stored timestampmicro or returns any error; a newer timestampmicro already
// in place is not reported as an error. Note that with a write and a delete
// for the exact same timestampmicro, the delete wins.
func (vs *DefaultValueStore) Write(keyA uint64, keyB uint64, timestampmicro int64, value []byte) (int64, error) {
	if timestampmicro < TIMESTAMPMICRO_MIN {
		return 0, fmt.Errorf("timestamp %d < %d", timestampmicro, TIMESTAMPMICRO_MIN)
	}
	if timestampmicro > TIMESTAMPMICRO_MAX {
		return 0, fmt.Errorf("timestamp %d > %d", timestampmicro, TIMESTAMPMICRO_MAX)
	}
	timestampbits, err := vs.write(keyA, keyB, uint64(timestampmicro)<<_TSB_UTIL_BITS, value)
	return int64(timestampbits >> _TSB_UTIL_BITS), err
}

func (vs *DefaultValueStore) write(keyA uint64, keyB uint64, timestampbits uint64, value []byte) (uint64, error) {
	i := int(keyA>>1) % len(vs.freeVWRChans)
	vwr := <-vs.freeVWRChans[i]
	vwr.keyA = keyA
	vwr.keyB = keyB
	vwr.timestampbits = timestampbits
	vwr.value = value
	vs.pendingVWRChans[i] <- vwr
	err := <-vwr.errChan
	ptimestampbits := vwr.timestampbits
	vwr.value = nil
	vs.freeVWRChans[i] <- vwr
	return ptimestampbits, err
}

// Delete stores timestampmicro for keyA, keyB and returns the previously
// stored timestampmicro or returns any error; a newer timestampmicro already
// in place is not reported as an error. Note that with a write and a delete
// for the exact same timestampmicro, the delete wins.
func (vs *DefaultValueStore) Delete(keyA uint64, keyB uint64, timestampmicro int64) (int64, error) {
	if timestampmicro < TIMESTAMPMICRO_MIN {
		return 0, fmt.Errorf("timestamp %d < %d", timestampmicro, TIMESTAMPMICRO_MIN)
	}
	if timestampmicro > TIMESTAMPMICRO_MAX {
		return 0, fmt.Errorf("timestamp %d > %d", timestampmicro, TIMESTAMPMICRO_MAX)
	}
	ptimestampbits, err := vs.write(keyA, keyB, (uint64(timestampmicro)<<_TSB_UTIL_BITS)|_TSB_DELETION, nil)
	return int64(ptimestampbits >> _TSB_UTIL_BITS), err
}

func (vs *DefaultValueStore) valueLocBlock(valueLocBlockID uint32) valueLocBlock {
	return vs.valueLocBlocks[valueLocBlockID]
}

func (vs *DefaultValueStore) addValueLocBlock(block valueLocBlock) uint32 {
	id := atomic.AddUint64(&vs.valueLocBlockIDer, 1)
	if id >= math.MaxUint32 {
		panic("too many valueLocBlocks")
	}
	vs.valueLocBlocks[id] = block
	return uint32(id)
}

func (vs *DefaultValueStore) memClearer(freeableVMChan chan *valuesMem) {
	var tb []byte
	var tbTS int64
	var tbOffset int
	for {
		vm := <-freeableVMChan
		if vm == flushValuesMem {
			if tb != nil {
				vs.pendingTOCBlockChan <- tb
				tb = nil
			}
			vs.pendingTOCBlockChan <- nil
			continue
		}
		vf := vs.valueLocBlock(vm.vfID)
		if tb != nil && tbTS != vf.timestampnano() {
			vs.pendingTOCBlockChan <- tb
			tb = nil
		}
		for vmTOCOffset := 0; vmTOCOffset < len(vm.toc); vmTOCOffset += 32 {
			keyA := binary.BigEndian.Uint64(vm.toc[vmTOCOffset:])
			keyB := binary.BigEndian.Uint64(vm.toc[vmTOCOffset+8:])
			timestampbits := binary.BigEndian.Uint64(vm.toc[vmTOCOffset+16:])
			var blockID uint32
			var offset uint32
			var length uint32
			if timestampbits&_TSB_LOCAL_REMOVAL == 0 {
				blockID = vm.vfID
				offset = vm.vfOffset + binary.BigEndian.Uint32(vm.toc[vmTOCOffset+24:])
				length = binary.BigEndian.Uint32(vm.toc[vmTOCOffset+28:])
			}
			if vs.vlm.Set(keyA, keyB, timestampbits, blockID, offset, length, true) > timestampbits {
				continue
			}
			if tb != nil && tbOffset+32 > cap(tb) {
				vs.pendingTOCBlockChan <- tb
				tb = nil
			}
			if tb == nil {
				tb = <-vs.freeTOCBlockChan
				tbTS = vf.timestampnano()
				tb = tb[:8]
				binary.BigEndian.PutUint64(tb, uint64(tbTS))
				tbOffset = 8
			}
			tb = tb[:tbOffset+32]
			binary.BigEndian.PutUint64(tb[tbOffset:], keyA)
			binary.BigEndian.PutUint64(tb[tbOffset+8:], keyB)
			binary.BigEndian.PutUint64(tb[tbOffset+16:], timestampbits)
			binary.BigEndian.PutUint32(tb[tbOffset+24:], offset)
			binary.BigEndian.PutUint32(tb[tbOffset+28:], length)
			tbOffset += 32
		}
		vm.discardLock.Lock()
		vm.vfID = 0
		vm.vfOffset = 0
		vm.toc = vm.toc[:0]
		vm.values = vm.values[:0]
		vm.discardLock.Unlock()
		vs.freeVMChan <- vm
	}
}

func (vs *DefaultValueStore) memWriter(pendingVWRChan chan *valueWriteReq) {
	var enabled bool
	var vm *valuesMem
	var vmTOCOffset int
	var vmMemOffset int
	for {
		vwr := <-pendingVWRChan
		if vwr == enableValueWriteReq {
			enabled = true
			continue
		}
		if vwr == disableValueWriteReq {
			enabled = false
			continue
		}
		if vwr == flushValueWriteReq {
			if vm != nil && len(vm.toc) > 0 {
				vs.vfVMChan <- vm
				vm = nil
			}
			vs.vfVMChan <- flushValuesMem
			continue
		}
		if !enabled {
			vwr.errChan <- ErrDisabled
			continue
		}
		length := len(vwr.value)
		if length > int(vs.maxValueSize) {
			vwr.errChan <- fmt.Errorf("value length of %d > %d", length, vs.maxValueSize)
			continue
		}
		alloc := length
		if alloc < vs.minValueAlloc {
			alloc = vs.minValueAlloc
		}
		if vm != nil && (vmTOCOffset+32 > cap(vm.toc) || vmMemOffset+alloc > cap(vm.values)) {
			vs.vfVMChan <- vm
			vm = nil
		}
		if vm == nil {
			vm = <-vs.freeVMChan
			vmTOCOffset = 0
			vmMemOffset = 0
		}
		vm.discardLock.Lock()
		vm.values = vm.values[:vmMemOffset+alloc]
		vm.discardLock.Unlock()
		copy(vm.values[vmMemOffset:], vwr.value)
		if alloc > length {
			for i, j := vmMemOffset+length, vmMemOffset+alloc; i < j; i++ {
				vm.values[i] = 0
			}
		}
		ptimestampbits := vs.vlm.Set(vwr.keyA, vwr.keyB, vwr.timestampbits, vm.id, uint32(vmMemOffset), uint32(length), false)
		if ptimestampbits < vwr.timestampbits {
			vm.toc = vm.toc[:vmTOCOffset+32]
			binary.BigEndian.PutUint64(vm.toc[vmTOCOffset:], vwr.keyA)
			binary.BigEndian.PutUint64(vm.toc[vmTOCOffset+8:], vwr.keyB)
			binary.BigEndian.PutUint64(vm.toc[vmTOCOffset+16:], vwr.timestampbits)
			binary.BigEndian.PutUint32(vm.toc[vmTOCOffset+24:], uint32(vmMemOffset))
			binary.BigEndian.PutUint32(vm.toc[vmTOCOffset+28:], uint32(length))
			vmTOCOffset += 32
			vmMemOffset += alloc
		} else {
			vm.discardLock.Lock()
			vm.values = vm.values[:vmMemOffset]
			vm.discardLock.Unlock()
		}
		vwr.timestampbits = ptimestampbits
		vwr.errChan <- nil
	}
}

func (vs *DefaultValueStore) vfWriter() {
	var vf *valuesFile
	memWritersFlushLeft := len(vs.pendingVWRChans)
	var tocLen uint64
	var valueLen uint64
	for {
		vm := <-vs.vfVMChan
		if vm == flushValuesMem {
			memWritersFlushLeft--
			if memWritersFlushLeft > 0 {
				continue
			}
			if vf != nil {
				vf.close()
				vf = nil
			}
			for i := 0; i < len(vs.freeableVMChans); i++ {
				vs.freeableVMChans[i] <- flushValuesMem
			}
			memWritersFlushLeft = len(vs.pendingVWRChans)
			continue
		}
		if vf != nil && (tocLen+uint64(len(vm.toc)) >= uint64(vs.valuesFileSize) || valueLen+uint64(len(vm.values)) > uint64(vs.valuesFileSize)) {
			vf.close()
			vf = nil
		}
		if vf == nil {
			vf = createValuesFile(vs)
			tocLen = 32
			valueLen = 32
		}
		vf.write(vm)
		tocLen += uint64(len(vm.toc))
		valueLen += uint64(len(vm.values))
	}
}

func (vs *DefaultValueStore) tocWriter() {
	memClearersFlushLeft := len(vs.freeableVMChans)
	var btsA uint64
	var writerA io.WriteCloser
	var offsetA uint64
	var btsB uint64
	var writerB io.WriteCloser
	var offsetB uint64
	head := []byte("VALUESTORETOC v0                ")
	binary.BigEndian.PutUint32(head[28:], uint32(vs.checksumInterval))
	term := make([]byte, 16)
	copy(term[12:], "TERM")
	for {
		t := <-vs.pendingTOCBlockChan
		if t == nil {
			memClearersFlushLeft--
			if memClearersFlushLeft > 0 {
				continue
			}
			if writerB != nil {
				binary.BigEndian.PutUint64(term[4:], offsetB)
				if _, err := writerB.Write(term); err != nil {
					panic(err)
				}
				if err := writerB.Close(); err != nil {
					panic(err)
				}
				writerB = nil
				btsB = 0
				offsetB = 0
			}
			if writerA != nil {
				binary.BigEndian.PutUint64(term[4:], offsetA)
				if _, err := writerA.Write(term); err != nil {
					panic(err)
				}
				if err := writerA.Close(); err != nil {
					panic(err)
				}
				writerA = nil
				btsA = 0
				offsetA = 0
			}
			vs.flushedChan <- struct{}{}
			memClearersFlushLeft = len(vs.freeableVMChans)
			continue
		}
		if len(t) > 8 {
			bts := binary.BigEndian.Uint64(t)
			switch bts {
			case btsA:
				if _, err := writerA.Write(t[8:]); err != nil {
					panic(err)
				}
				offsetA += uint64(len(t) - 8)
			case btsB:
				if _, err := writerB.Write(t[8:]); err != nil {
					panic(err)
				}
				offsetB += uint64(len(t) - 8)
			default:
				// An assumption is made here: If the timestampnano for this
				// toc block doesn't match the last two seen timestampnanos
				// then we expect no more toc blocks for the oldest
				// timestampnano and can close that toc file.
				if writerB != nil {
					binary.BigEndian.PutUint64(term[4:], offsetB)
					if _, err := writerB.Write(term); err != nil {
						panic(err)
					}
					if err := writerB.Close(); err != nil {
						panic(err)
					}
				}
				btsB = btsA
				writerB = writerA
				offsetB = offsetA
				btsA = bts
				fp, err := os.Create(path.Join(vs.pathtoc, fmt.Sprintf("%d.valuestoc", bts)))
				if err != nil {
					panic(err)
				}
				writerA = brimutil.NewMultiCoreChecksummedWriter(fp, int(vs.checksumInterval), murmur3.New32, vs.workers)
				if _, err := writerA.Write(head); err != nil {
					panic(err)
				}
				if _, err := writerA.Write(t[8:]); err != nil {
					panic(err)
				}
				offsetA = 32 + uint64(len(t)-8)
			}
		}
		vs.freeTOCBlockChan <- t[:0]
	}
}

func (vs *DefaultValueStore) recovery() {
	start := time.Now()
	fromDiskCount := 0
	causedChangeCount := int64(0)
	type writeReq struct {
		keyA          uint64
		keyB          uint64
		timestampbits uint64
		blockID       uint32
		offset        uint32
		length        uint32
	}
	workers := uint64(vs.workers)
	pendingBatchChans := make([]chan []writeReq, workers)
	freeBatchChans := make([]chan []writeReq, len(pendingBatchChans))
	for i := 0; i < len(pendingBatchChans); i++ {
		pendingBatchChans[i] = make(chan []writeReq, 4)
		freeBatchChans[i] = make(chan []writeReq, 4)
		for j := 0; j < cap(freeBatchChans[i]); j++ {
			freeBatchChans[i] <- make([]writeReq, _GLH_RECOVERY_BATCH_SIZE)
		}
	}
	wg := &sync.WaitGroup{}
	wg.Add(len(pendingBatchChans))
	for i := 0; i < len(pendingBatchChans); i++ {
		go func(pendingBatchChan chan []writeReq, freeBatchChan chan []writeReq) {
			for {
				batch := <-pendingBatchChan
				if batch == nil {
					break
				}
				for j := 0; j < len(batch); j++ {
					wr := &batch[j]
					if wr.timestampbits&_TSB_LOCAL_REMOVAL != 0 {
						wr.blockID = 0
					}
					if vs.logDebug != nil {
						if vs.vlm.Set(wr.keyA, wr.keyB, wr.timestampbits, wr.blockID, wr.offset, wr.length, false) < wr.timestampbits {
							atomic.AddInt64(&causedChangeCount, 1)
						}
					} else {
						vs.vlm.Set(wr.keyA, wr.keyB, wr.timestampbits, wr.blockID, wr.offset, wr.length, false)
					}
				}
				freeBatchChan <- batch
			}
			wg.Done()
		}(pendingBatchChans[i], freeBatchChans[i])
	}
	fromDiskBuf := make([]byte, vs.checksumInterval+4)
	fromDiskOverflow := make([]byte, 0, 32)
	batches := make([][]writeReq, len(freeBatchChans))
	batchesPos := make([]int, len(batches))
	fp, err := os.Open(vs.pathtoc)
	if err != nil {
		panic(err)
	}
	names, err := fp.Readdirnames(-1)
	fp.Close()
	if err != nil {
		panic(err)
	}
	sort.Strings(names)
	for i := 0; i < len(names); i++ {
		if !strings.HasSuffix(names[i], ".valuestoc") {
			continue
		}
		namets := int64(0)
		if namets, err = strconv.ParseInt(names[i][:len(names[i])-len(".valuestoc")], 10, 64); err != nil {
			vs.logError.Printf("bad timestamp in name: %#v\n", names[i])
			continue
		}
		if namets == 0 {
			vs.logError.Printf("bad timestamp in name: %#v\n", names[i])
			continue
		}
		vf := newValuesFile(vs, namets)
		fp, err := os.Open(path.Join(vs.pathtoc, names[i]))
		if err != nil {
			vs.logError.Printf("error opening %s: %s\n", names[i], err)
			continue
		}
		checksumFailures := 0
		first := true
		terminated := false
		fromDiskOverflow = fromDiskOverflow[:0]
		for {
			n, err := io.ReadFull(fp, fromDiskBuf)
			if n < 4 {
				if err != io.EOF && err != io.ErrUnexpectedEOF {
					vs.logError.Printf("error reading %s: %s\n", names[i], err)
				}
				break
			}
			n -= 4
			if murmur3.Sum32(fromDiskBuf[:n]) != binary.BigEndian.Uint32(fromDiskBuf[n:]) {
				checksumFailures++
			} else {
				j := 0
				if first {
					if !bytes.Equal(fromDiskBuf[:28], []byte("VALUESTORETOC v0            ")) {
						vs.logError.Printf("bad header: %s\n", names[i])
						break
					}
					if binary.BigEndian.Uint32(fromDiskBuf[28:]) != vs.checksumInterval {
						vs.logError.Printf("bad header checksum interval: %s\n", names[i])
						break
					}
					j += 32
					first = false
				}
				if n < int(vs.checksumInterval) {
					if binary.BigEndian.Uint32(fromDiskBuf[n-16:]) != 0 {
						vs.logError.Printf("bad terminator size marker: %s\n", names[i])
						break
					}
					if !bytes.Equal(fromDiskBuf[n-4:n], []byte("TERM")) {
						vs.logError.Printf("bad terminator: %s\n", names[i])
						break
					}
					n -= 16
					terminated = true
				}
				if len(fromDiskOverflow) > 0 {
					j += 32 - len(fromDiskOverflow)
					fromDiskOverflow = append(fromDiskOverflow, fromDiskBuf[j-32+len(fromDiskOverflow):j]...)
					keyB := binary.BigEndian.Uint64(fromDiskOverflow[8:])
					k := keyB % workers
					if batches[k] == nil {
						batches[k] = <-freeBatchChans[k]
						batchesPos[k] = 0
					}
					wr := &batches[k][batchesPos[k]]
					wr.keyA = binary.BigEndian.Uint64(fromDiskOverflow)
					wr.keyB = keyB
					wr.timestampbits = binary.BigEndian.Uint64(fromDiskOverflow[16:])
					wr.blockID = vf.id
					wr.offset = binary.BigEndian.Uint32(fromDiskOverflow[24:])
					wr.length = binary.BigEndian.Uint32(fromDiskOverflow[28:])
					batchesPos[k]++
					if batchesPos[k] >= _GLH_RECOVERY_BATCH_SIZE {
						pendingBatchChans[k] <- batches[k]
						batches[k] = nil
					}
					fromDiskCount++
					fromDiskOverflow = fromDiskOverflow[:0]
				}
				for ; j+32 <= n; j += 32 {
					keyB := binary.BigEndian.Uint64(fromDiskBuf[j+8:])
					k := keyB % workers
					if batches[k] == nil {
						batches[k] = <-freeBatchChans[k]
						batchesPos[k] = 0
					}
					wr := &batches[k][batchesPos[k]]
					wr.keyA = binary.BigEndian.Uint64(fromDiskBuf[j:])
					wr.keyB = keyB
					wr.timestampbits = binary.BigEndian.Uint64(fromDiskBuf[j+16:])
					wr.blockID = vf.id
					wr.offset = binary.BigEndian.Uint32(fromDiskBuf[j+24:])
					wr.length = binary.BigEndian.Uint32(fromDiskBuf[j+28:])
					batchesPos[k]++
					if batchesPos[k] >= _GLH_RECOVERY_BATCH_SIZE {
						pendingBatchChans[k] <- batches[k]
						batches[k] = nil
					}
					fromDiskCount++
				}
				if j != n {
					fromDiskOverflow = fromDiskOverflow[:n-j]
					copy(fromDiskOverflow, fromDiskBuf[j:])
				}
			}
			if err != nil && err != io.EOF && err != io.ErrUnexpectedEOF {
				vs.logError.Printf("error reading %s: %s\n", names[i], err)
				break
			}
		}
		fp.Close()
		if !terminated {
			vs.logError.Printf("early end of file: %s\n", names[i])
		}
		if checksumFailures > 0 {
			vs.logWarning.Printf("%d checksum failures for %s\n", checksumFailures, names[i])
		}
	}
	for i := 0; i < len(batches); i++ {
		if batches[i] != nil {
			pendingBatchChans[i] <- batches[i][:batchesPos[i]]
		}
		pendingBatchChans[i] <- nil
	}
	wg.Wait()
	if vs.logDebug != nil {
		dur := time.Now().Sub(start)
		valueCount, valueLength, _ := vs.GatherStats(false)
		vs.logInfo.Printf("%d key locations loaded in %s, %.0f/s; %d caused change; %d resulting locations referencing %d bytes.\n", fromDiskCount, dur, float64(fromDiskCount)/(float64(dur)/float64(time.Second)), causedChangeCount, valueCount, valueLength)
	}
}<|MERGE_RESOLUTION|>--- conflicted
+++ resolved
@@ -165,18 +165,9 @@
 	replicationIgnoreRecent uint64
 	pullReplicationState    pullReplicationState
 	pushReplicationState    pushReplicationState
-<<<<<<< HEAD
-	inBulkSetChan           chan *bulkSetMsg
-	freeInBulkSetChan       chan *bulkSetMsg
-	outBulkSetChan          chan *bulkSetMsg
-	inBulkSetAckChan        chan *bulkSetAckMsg
-	freeInBulkSetAckChan    chan *bulkSetAckMsg
-	outBulkSetAckChan       chan *bulkSetAckMsg
 	compactionState         compactionState
-=======
 	bulkSetState            bulkSetState
 	bulkSetAckState         bulkSetAckState
->>>>>>> 9a59301f
 }
 
 type valueWriteReq struct {
